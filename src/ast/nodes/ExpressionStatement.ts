import MagicString from 'magic-string';
import { StatementBase } from './shared/Statement';
<<<<<<< HEAD
import Scope from '../scopes/Scope';

export default class ExpressionStatement extends StatementBase {
	directive?: string;
	
	initialiseNode(_parentScope: Scope){
		if (this.directive && this.directive !== 'use strict' && this.parent.type === "Program") {
			this.module.warn( // This is necessary, because either way (deleting or not) can lead to errors.
				{
					code: 'MODULE_LEVEL_DIRECTIVE',
					message: `Module level directives cause errors when bundled, '${this.directive}' was ignored.`
				},
				this.start
			);
		}

		return super.initialiseNode(_parentScope);
	}

	shouldBeIncluded() {
		if (this.directive && this.directive !== 'use strict')
			return this.parent.type !== "Program";
		
		return super.shouldBeIncluded();
	}
  
=======

export default class ExpressionStatement extends StatementBase {
>>>>>>> bd45dea1
	render (code: MagicString, es: boolean) {
		super.render(code, es);
		if (this.included) this.insertSemicolon(code);
	}
}<|MERGE_RESOLUTION|>--- conflicted
+++ resolved
@@ -1,11 +1,10 @@
 import MagicString from 'magic-string';
 import { StatementBase } from './shared/Statement';
-<<<<<<< HEAD
 import Scope from '../scopes/Scope';
 
 export default class ExpressionStatement extends StatementBase {
 	directive?: string;
-	
+
 	initialiseNode(_parentScope: Scope){
 		if (this.directive && this.directive !== 'use strict' && this.parent.type === "Program") {
 			this.module.warn( // This is necessary, because either way (deleting or not) can lead to errors.
@@ -23,14 +22,10 @@
 	shouldBeIncluded() {
 		if (this.directive && this.directive !== 'use strict')
 			return this.parent.type !== "Program";
-		
+
 		return super.shouldBeIncluded();
 	}
-  
-=======
 
-export default class ExpressionStatement extends StatementBase {
->>>>>>> bd45dea1
 	render (code: MagicString, es: boolean) {
 		super.render(code, es);
 		if (this.included) this.insertSemicolon(code);
